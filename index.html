---
layout: homepage
---

<div class="home-container">
<<<<<<< HEAD
    <img id='logo' src="{% img_url interrupt-logo.svg %}" alt="Interrupt Logo">
    <h1 id="header">Welcome to Interrupt!</h1>
=======
>>>>>>> 215c2df4
    <p>
        The Interrupt community is made up of engineers, hobbyists, and enthusiasts with a shared passion for hardware development. We help each other solve problems, share best practices, show our latest projects, and more.
    </p>

    <p>
<<<<<<< HEAD
        The Interrupt Community was created by the founders of <a href="https://memfault.com">Memfault</a> and is still hosted and moderated by them today.
=======
        The Interrupt Community was created and is moderated today by the founders of  <a href="https://memfault.com">Memfault</a>.
>>>>>>> 215c2df4
    </p>

    <ul class="list-of-content">
        <li>
            <a href="{{ '/blog' | relative_url }}">
                <svg class="svg-icon slack">
                    <use xlink:href="{% img_url main-icons.svg#blog %}"></use>
                </svg>
                Blog
            </a>
        </li>
        <li>
            <a href="{{ '/contributing' | relative_url }}">
                <svg class="svg-icon slack">
                    <use xlink:href="{% img_url main-icons.svg#contribute %}"></use>
                </svg>
                Contribute
            </a>
        </li>
        <li>
            <a href="https://community.memfault.com/">
                <svg class="svg-icon slack">
                    <use xlink:href="{% img_url main-icons.svg#forum %}"></use>
                </svg>
                Forums
            </a>
        </li>
        <li>
            <a href="https://github.com/memfault/interrupt">
                <svg class="svg-icon slack">
                    <use xlink:href="{% img_url social-icons.svg#github %}"></use>
                </svg>
                Github
            </a>
        </li>
        <li>
<<<<<<< HEAD
=======
            <a href="{{ '/jobs' | relative_url }}">
                <svg class="svg-icon slack" viewbox="0 0 9 9">
                    <use xlink:href="{% img_url main-icons.svg#briefcase %}"></use>
                </svg>
                Jobs
            </a>
        </li>
        <li>
>>>>>>> 215c2df4
            <a href="https://www.meetup.com/interrupt-memfault-meetup/">
                <svg class="svg-icon slack">
                    <use xlink:href="{% img_url main-icons.svg#meetup %}"></use>
                </svg>
                Meetup
            </a>
        </li>
        <li>
            <a href="https://interrupt-slack.herokuapp.com/">
                <svg class="svg-icon slack">
                    <use xlink:href="{% img_url social-icons.svg#slack %}"></use>
                </svg>
                Slack
            </a>
        </li>
        <li>
            <a href="https://go.memfault.com/interrupt-subscribe">
                <svg class="svg-icon slack">
                    <use xlink:href="{% img_url main-icons.svg#subscribe %}"></use>
                </svg>
                Subscribe
            </a>
        </li>
        <li>
            <a href="{{ 'feed.xml' | absolute_url }}">
                <svg class="svg-icon slack">
                    <use xlink:href="{% img_url social-icons.svg#rss %}"></use>
                </svg>
                RSS
            </a>
        </li>
    </ul>

    <h2 class="home-header-2">
<<<<<<< HEAD
        Latest Interrupt Blog Posts
=======
        <a href="{{ '/blog' | relative_url }}">
            Latest Blog Posts
        </a>
>>>>>>> 215c2df4
    </h2>
    <ul id="posts">
        {% assign maxPost = 5 %}
        {% assign counter = 0 %}
        {% assign posts = site.posts | sort:"date" | reverse %}

        {% for post in posts %}
            <li class="post">
                <h2><a href="{{ post.url | relative_url }}">{{ post.title }}</a></h2>
                <div class="by-line">
                    <time datetime="{{ post.date | date_to_xmlschema }}">{{ post.date | date_to_string }}</time>
                    {% assign author = site.data.authors[post.author] %}
                    {% assign author_key = post.author %}
                    {% if author %}
                        <span>by <a href="{{ '/authors/' | append:author_key | relative_url }}">{{ author.name }}</a></span>
                    {% endif %}
                </div>
                <p>{{ post.excerpt }}</p>
            </li>

            {% assign counter = counter | plus: 1 %}
            {% if counter == maxPost %}
                {% break %} {% comment %}exit the for loop{% endcomment %}
            {% endif %}

        {% endfor %}

    </ul>
    <a href="{{ '/blog' | relative_url }}" class="home-show-more">
        View all posts
<<<<<<< HEAD
        <img class="chevron-icon" src="{% img_url chevron-right-white.svg %}" />
=======
        <img class="chevron-icon" src="{% img_url chevron-right.svg %}" />
>>>>>>> 215c2df4
    </a>

    <h2 class="home-header-2">
        About Memfault
    </h2>
    <p>
        Memfault is the first cloud-based observability platform for connected device debugging, monitoring, and updating, which brings the efficiencies and innovation of software development to hardware processes. Recognizing that any connected device team could benefit from what they were building, François Baldassari, Chris Coleman, and Tyler Hoffman founded Memfault in 2018 with the help of colleagues from Pebble.
        <a href="https://memfault.com/signup">
            Try Memfault
            <svg class="svg-icon slack">
                <use xlink:href="{% img_url main-icons.svg#arrow-right %}"></use>
            </svg>
        </a>
    </p>

    {% include social-buttons.html %}
</div><|MERGE_RESOLUTION|>--- conflicted
+++ resolved
@@ -3,21 +3,12 @@
 ---
 
 <div class="home-container">
-<<<<<<< HEAD
-    <img id='logo' src="{% img_url interrupt-logo.svg %}" alt="Interrupt Logo">
-    <h1 id="header">Welcome to Interrupt!</h1>
-=======
->>>>>>> 215c2df4
     <p>
         The Interrupt community is made up of engineers, hobbyists, and enthusiasts with a shared passion for hardware development. We help each other solve problems, share best practices, show our latest projects, and more.
     </p>
 
     <p>
-<<<<<<< HEAD
-        The Interrupt Community was created by the founders of <a href="https://memfault.com">Memfault</a> and is still hosted and moderated by them today.
-=======
         The Interrupt Community was created and is moderated today by the founders of  <a href="https://memfault.com">Memfault</a>.
->>>>>>> 215c2df4
     </p>
 
     <ul class="list-of-content">
@@ -54,8 +45,6 @@
             </a>
         </li>
         <li>
-<<<<<<< HEAD
-=======
             <a href="{{ '/jobs' | relative_url }}">
                 <svg class="svg-icon slack" viewbox="0 0 9 9">
                     <use xlink:href="{% img_url main-icons.svg#briefcase %}"></use>
@@ -64,7 +53,6 @@
             </a>
         </li>
         <li>
->>>>>>> 215c2df4
             <a href="https://www.meetup.com/interrupt-memfault-meetup/">
                 <svg class="svg-icon slack">
                     <use xlink:href="{% img_url main-icons.svg#meetup %}"></use>
@@ -99,13 +87,9 @@
     </ul>
 
     <h2 class="home-header-2">
-<<<<<<< HEAD
-        Latest Interrupt Blog Posts
-=======
         <a href="{{ '/blog' | relative_url }}">
             Latest Blog Posts
         </a>
->>>>>>> 215c2df4
     </h2>
     <ul id="posts">
         {% assign maxPost = 5 %}
@@ -136,11 +120,7 @@
     </ul>
     <a href="{{ '/blog' | relative_url }}" class="home-show-more">
         View all posts
-<<<<<<< HEAD
         <img class="chevron-icon" src="{% img_url chevron-right-white.svg %}" />
-=======
-        <img class="chevron-icon" src="{% img_url chevron-right.svg %}" />
->>>>>>> 215c2df4
     </a>
 
     <h2 class="home-header-2">
